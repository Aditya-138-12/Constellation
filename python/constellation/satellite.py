--- conflicted
+++ resolved
@@ -167,11 +167,7 @@
             self.log.error("Failed to configure satellite")
 
         if self.config.has_unused_values():
-<<<<<<< HEAD
-            for key in self.config.get_unused_values():
-=======
             for key in self.config.get_unused_keys():
->>>>>>> 1d65ea02
                 self.log.warning("Device has unused configuration values %s", key)
         return init_msg
 
@@ -387,15 +383,11 @@
 
     @cscp_requestable
     def get_class(self, request: CSCPMessage = None) -> str:
-<<<<<<< HEAD
-        return "Keithley", None, None  # TODO: Generalize, NotImplemented
-=======
         return (
             str(self.__class__.__name__),
             None,
             None,
         )  # TODO: Generalize, NotImplemented
->>>>>>> 1d65ea02
 
 
 # -------------------------------------------------------------------------
