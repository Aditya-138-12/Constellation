#!/usr/bin/env python3
"""
SPDX-FileCopyrightText: 2024 DESY and the Constellation authors
SPDX-License-Identifier: CC-BY-4.0

This module provides the class for a Constellation Satellite.
"""

import time
from queue import Empty
import logging
import threading
import traceback

from .fsm import SatelliteStateHandler, SatelliteState
from . import __version__
from .heartbeater import Heartbeater
from .heartbeatchecker import HeartbeatChecker

from .cscp import CSCPMessage
from .chirp import CHIRPServiceIdentifier
from .broadcastmanager import CHIRPBroadcaster
from .commandmanager import CommandReceiver, cscp_requestable
<<<<<<< HEAD
from .confighandler import Configuration
=======
from .confighandler import Configuration, ConfigError
>>>>>>> 1d65ea02
from .monitoring import MonitoringManager
from .error import debug_log, handle_error


class Satellite(CommandReceiver, CHIRPBroadcaster, SatelliteStateHandler):
    """Base class for a Constellation Satellite."""

    def __init__(
        self, name: str, group: str, cmd_port: int, hb_port: int, log_port: int
    ):
        """Set up class attributes."""
        super().__init__(
            name=name,
            group=group,
            cmd_port=cmd_port,
            hb_port=hb_port,
            log_port=log_port,
        )

        # set up python logging and CMDP
        self.monitoring = MonitoringManager(self.name, self.context, log_port)
        # give monitoring a chance to start up and catch early messages
        time.sleep(0.2)

        # set up background communication threads
        # NOTE should be a late part of the initialization, as it starts communication
        super()._add_com_thread()
        super()._start_com_threads()

        # register and start heartbeater
        self.heartbeater = Heartbeater(
            self.get_state, f"tcp://*:{hb_port}", context=self.context
        )
        self.heartbeater.start()

        # register heartbeat checker
        self.hb_checker = HeartbeatChecker()

        # register broadcast manager
        self.register_offer(CHIRPServiceIdentifier.CONTROL, cmd_port)
        self.register_offer(CHIRPServiceIdentifier.HEARTBEAT, hb_port)
        self.register_offer(CHIRPServiceIdentifier.MONITORING, log_port)
        self.broadcast_offers()

        # Add exception handling via threading.excepthook to allow the state
        # machine to reflect exceptions in the communication services threads.
        #
        # NOTE: This approach using a global state hook does not play well e.g.
        # with the default pytest configuration, however (see
        # https://github.com/pytest-dev/pytest/discussions/9193). Without
        # disabling the threadexception plugin, tests of the exception handling
        # will fail with pytest.
        threading.excepthook = self._thread_exception
        # greet
        self.log.info(f"Satellite {self.name}, version {__version__} ready to launch!")

    @debug_log
    @cscp_requestable
    def register(self, request: CSCPMessage):
        """Register a heartbeat via CSCP request."""
        name, ip, port = request.payload.split()
        callback = self.hb_checker.register
        # add to the task queue
        self.task_queue.put((callback, [name, f"tcp://{ip}:{port}", self.context]))
        return "registering", name, None

    def run_satellite(self):
        """Main Satellite event loop with task handler-routine.

        This routine sequenctially executes tasks queued by the CommandReceiver
        or the CHIRPBroadcaster. These tasks come in the form of callbacks to
        e.g. state transitions.

        """
        while not self._com_thread_evt.is_set():
            # TODO: add check for heartbeatchecker: if any entries in hb.get_failed, trigger action
            try:
                # blocking call but with timeout to prevent deadlocks
                task = self.task_queue.get(block=True, timeout=0.5)
                callback = task[0]
                args = task[1]
                try:
                    callback(*args)
                except Exception as e:
                    # TODO consider whether to go into error state if anything goes wrong here
                    self.log.error("Caught exception handling task: %s", repr(e))
            except Empty:
                # nothing to process
                pass
            except KeyboardInterrupt:
                self.log.warning("Satellite caught KeyboardInterrupt, shutting down.")
                # time to shut down
                break
            time.sleep(0.01)

    def reentry(self):
        """Orderly shutdown and destroy the Satellelite."""
        # can only exit from certain state, go into ERROR if not the case
        self.log.info("Satellite on reentry course for self-destruction.")
        if self.fsm.current_state.id not in [
            SatelliteState.NEW,
            SatelliteState.INIT,
            SatelliteState.SAFE,
            SatelliteState.ERROR,
        ]:
            self.fsm.failure("Performing controlled re-entry and self-destruction.")
            self._wrap_failure()
        # on exit: stop heartbeater
        self.heartbeater.stop()
        # close the monitoring (log and stats) socket
        self.monitoring.close()
        super().reentry()

    # --------------------------- #
    # ----- satellite commands ----- #
    # --------------------------- #

    @handle_error
    @debug_log
    def _wrap_initialize(self, payload: any) -> str:
        """Wrapper for the 'initializing' transitional state of the FSM.

        This method performs the basic Satellite transition before passing
        control to the device-specific public method.

        """
        # Verify that there are no running threads left. If there are and the
        # timeout is exceeded joining them, the raised TimeoutError exception
        # will take us into ERROR state.
        try:
            self._state_thread_evt.set()
            self._state_thread_fut.result(2)
        except AttributeError:
            # no threads left
            pass
        self._state_thread_evt = None
        self._state_thread_fut = None

<<<<<<< HEAD
        self.config = Configuration(payload)
        init_msg = self.do_initializing(payload)

        if self.config.has_unused_values():
            for key in self.config.get_unused_values():
=======
        try:
            self.config = Configuration(payload)
            init_msg = self.do_initializing(payload)
        except ConfigError:
            self.log.error("Failed to configure satellite")

        if self.config.has_unused_values():
            for key in self.config.get_unused_keys():
>>>>>>> 1d65ea02
                self.log.warning("Device has unused configuration values %s", key)
        return init_msg

    @debug_log
    def do_initializing(self, payload: any) -> str:
        """Method for the device-specific code of 'initializing' transition.

        This should set configuration variables.

        """
        return "Initialized."

    @handle_error
    @debug_log
    def _wrap_launch(self, payload: any) -> str:
        """Wrapper for the 'launching' transitional state of the FSM.

        This method performs the basic Satellite transition before passing
        control to the device-specific public method.

        """
        self.hb_checker.start()
        return self.do_launching(payload)

    @debug_log
    def do_launching(self, payload: any) -> str:
        """Prepare Satellite for data acquistions."""
        return "Launched."

    @handle_error
    @debug_log
    def _wrap_land(self, payload: any) -> str:
        """Wrapper for the 'landing' transitional state of the FSM.

        This method performs the basic Satellite transition before passing
        control to the device-specific public method.

        """
        self.hb_checker.stop()
        return self.do_landing(payload)

    @debug_log
    def do_landing(self, payload: any) -> str:
        """Return Satellite to Initialized state."""
        return "Landed."

    @handle_error
    @debug_log
    def _wrap_stop(self, payload: any):
        """Wrapper for the 'stopping' transitional state of the FSM.

        This method performs the basic Satellite transition before passing
        control to the device-specific public method.

        """
        # indicate to the current acquisition thread to stop
        if self._state_thread_evt:
            self._state_thread_evt.set()
        # wait for result, will raise TimeoutError if not successful
        self._state_thread_fut.result(timeout=10)
        self._state_thread_evt = None
        return self.do_stopping(payload)

    @debug_log
    def do_stopping(self, payload: any):
        """Stop the data acquisition."""
        return "Acquisition stopped."

    @handle_error
    @debug_log
    def _wrap_start(self, payload: any) -> str:
        """Wrapper for the 'run' state of the FSM.

        This method performs the basic Satellite transition before passing
        control to the device-specific public method.

        """
        return self.do_run(payload)

    @debug_log
    def do_run(self, payload: any) -> str:
        """The acquisition event loop.

        This method will be started by the Satellite and run in a thread. It
        therefore needs to monitor the self.stop_running Event and close itself
        down if the Event is set.

        NOTE: This method is not inherently thread-safe as it runs in the
        context of the Satellite and can modify data accessible to the main
        thread. However, the state machine can effectively act as a lock and
        prevent competing access to the same objects while in RUNNING state as
        long as care is taken in the implementation.

        The state machine itself uses the RTC model by default (see
        https://python-statemachine.readthedocs.io/en/latest/processing_model.html?highlight=thread)
        which should make the transitions themselves safe.

        """
        # the stop_running Event will be set from outside the thread when it is
        # time to close down.
        while not self._state_thread_evt.is_set():
            time.sleep(0.2)
        return "Finished acquisition."

    @debug_log
    def _wrap_failure(self):
        """Wrapper for the 'ERROR' state of the FSM.

        This method performs the basic Satellite transition before passing
        control to the device-specific public method.

        """
        try:
            # Stop heartbeat checking
            self.hb_checker.stop()
            # stop state thread
            if self._state_thread_evt:
                self._state_thread_evt.set()
            return self.fail_gracefully()
        # NOTE: we cannot have a non-handled exception disallow the state
        # transition to failure state!
        except Exception as e:
            self.log.exception(e)
            return "Exception caught during failure handling, see logs for details."

    @debug_log
    def fail_gracefully(self):
        """Method called when reaching 'ERROR' state."""
        return "Failed gracefully."

    @handle_error
    @debug_log
    def _wrap_interrupt(self, payload):
        """Wrapper for the 'interrupting' transitional state of the FSM.

        This method performs the basic Satellite transition before passing
        control to the device-specific public method.

        """
        # indicate to the current acquisition thread to stop
        if self._state_thread_evt:
            self._state_thread_evt.set()
            # wait for result, will raise TimeoutError if not successful
            self._state_thread_fut.result(timeout=10)
            self._state_thread_evt = None
        self.hb_checker.stop()
        return self.do_interrupting()

    @debug_log
    def do_interrupting(self):
        """Interrupt data acquisition and move to Safe state.

        Defaults to calling the stop and land handlers.
        """
        self.do_stopping()
        self.do_landing()
        return "Interrupted."

    @handle_error
    @debug_log
    def _wrap_recover(self):
        """Wrapper for the 'recovering' transitional state of the FSM.

        This method does not perform any action as the SAFE->INIT transition has
        no side-effects.

        """
        return "Recovered."

    def _thread_exception(self, args):
        """Handle exceptions in threads.

        Change state to FAULT.

        Intended to be installed as threading.excepthook.

        """
        tb = "".join(traceback.format_tb(args.exc_traceback))
        self.log.fatal(
            f"caught {args.exc_type} with value \
            {args.exc_value} in thread {args.thread} and traceback {tb}."
        )
        self._wrap_failure()
        # change internal state
        self.fsm.failure(
            f"Thread {args.thread} failed. Caught exception {args.exc_type} \
            with value {args.exc_value}."
        )

    # -------------------------- #
    # ----- device methods ----- #
    # -------------------------- #

    @cscp_requestable
    def get_version(self, _request: CSCPMessage = None) -> (str, None, None):
        """Get Constellation version.

        No payload argument.

        Additional version information may be included in the meta map (final
        return value).

        """
        return __version__, None, None

<<<<<<< HEAD
=======
    @cscp_requestable
>>>>>>> 1d65ea02
    def get_state(self, _request: CSCPMessage = None) -> str:
        return self.fsm.current_state.id, None, None

    @cscp_requestable
    def get_status(self, _request: CSCPMessage = None) -> str:
        return self.fsm.status, None, None

    @cscp_requestable
    def get_class(self, request: CSCPMessage = None) -> str:
<<<<<<< HEAD
        return "Keithley", None, None  # TODO: Generalize, NotImplemented
=======
        return (
            str(self.__class__.__name__),
            None,
            None,
        )  # TODO: Generalize, NotImplemented
>>>>>>> 1d65ea02


# -------------------------------------------------------------------------


def main(args=None):
    """Start the base Satellite server."""
    import argparse
    import coloredlogs

    parser = argparse.ArgumentParser(description=main.__doc__)
    parser.add_argument("--log-level", default="info")
    parser.add_argument("--cmd-port", type=int, default=23999)
    parser.add_argument("--log-port", type=int, default=5556)  # Should be 55556?
    parser.add_argument("--hb-port", type=int, default=61234)
    parser.add_argument("--name", type=str, default="satellite_demo")
    parser.add_argument("--group", type=str, default="constellation")
    args = parser.parse_args(args)

    # set up logging
    logger = logging.getLogger(args.name)
    coloredlogs.install(level=args.log_level.upper(), logger=logger)

    logger.info("Starting up satellite!")
    # start server with remaining args
    s = Satellite(args.name, args.group, args.cmd_port, args.hb_port, args.log_port)
    s.run_satellite()


if __name__ == "__main__":
    main()<|MERGE_RESOLUTION|>--- conflicted
+++ resolved
@@ -21,11 +21,7 @@
 from .chirp import CHIRPServiceIdentifier
 from .broadcastmanager import CHIRPBroadcaster
 from .commandmanager import CommandReceiver, cscp_requestable
-<<<<<<< HEAD
 from .confighandler import Configuration
-=======
-from .confighandler import Configuration, ConfigError
->>>>>>> 1d65ea02
 from .monitoring import MonitoringManager
 from .error import debug_log, handle_error
 
@@ -164,22 +160,11 @@
         self._state_thread_evt = None
         self._state_thread_fut = None
 
-<<<<<<< HEAD
         self.config = Configuration(payload)
         init_msg = self.do_initializing(payload)
 
         if self.config.has_unused_values():
-            for key in self.config.get_unused_values():
-=======
-        try:
-            self.config = Configuration(payload)
-            init_msg = self.do_initializing(payload)
-        except ConfigError:
-            self.log.error("Failed to configure satellite")
-
-        if self.config.has_unused_values():
             for key in self.config.get_unused_keys():
->>>>>>> 1d65ea02
                 self.log.warning("Device has unused configuration values %s", key)
         return init_msg
 
@@ -385,10 +370,7 @@
         """
         return __version__, None, None
 
-<<<<<<< HEAD
-=======
     @cscp_requestable
->>>>>>> 1d65ea02
     def get_state(self, _request: CSCPMessage = None) -> str:
         return self.fsm.current_state.id, None, None
 
@@ -398,15 +380,11 @@
 
     @cscp_requestable
     def get_class(self, request: CSCPMessage = None) -> str:
-<<<<<<< HEAD
-        return "Keithley", None, None  # TODO: Generalize, NotImplemented
-=======
         return (
             str(self.__class__.__name__),
             None,
             None,
         )  # TODO: Generalize, NotImplemented
->>>>>>> 1d65ea02
 
 
 # -------------------------------------------------------------------------
