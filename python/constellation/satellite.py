#!/usr/bin/env python3
"""
SPDX-FileCopyrightText: 2024 DESY and the Constellation authors
SPDX-License-Identifier: CC-BY-4.0

This module provides the class for a Constellation Satellite.
"""

import time
from queue import Empty
import logging
import threading
import traceback

<<<<<<< HEAD
from .fsm import SatelliteStateHandler
=======
import zmq
import msgpack
from statemachine.exceptions import TransitionNotAllowed

from . import __version__
from .fsm import SatelliteFSM
>>>>>>> a0a444cb
from .heartbeater import Heartbeater
from .heartbeatchecker import HeartbeatChecker

from .cscp import CSCPMessage
from .chirp import CHIRPServiceIdentifier
from .broadcastmanager import CHIRPBroadcaster
from .commandmanager import CommandReceiver, cscp_requestable
from .log_and_stats import getLoggerAndStats
<<<<<<< HEAD
from .error import debug_log, handle_error
from ._version import version
=======
from .protocol import SatelliteResponse, CHIRPServiceIdentifier


def handle_error(func):
    """Catch and handle exceptions in function calls."""

    @wraps(func)
    def wrapper(self, *args, **kwargs):
        try:
            return func(self, *args, **kwargs)
        except TransitionNotAllowed as exc:
            err_msg = f"Unable to execute {func.__name__} to {exc.event}: "
            err_msg += f"Not possible in {exc.state.name} state."
            raise RuntimeError(err_msg) from exc
        except Exception as exc:
            err_msg = f"Unable to execute {func.__name__}: {exc}"
            # set the FSM into failure
            self.fsm.failure(err_msg)
            self.logger.error(err_msg + traceback.format_exc())
            raise RuntimeError(err_msg) from exc

    return wrapper


def debug_log(func):
    """Add debug messages to function call."""

    @wraps(func)
    def wrapper(self, *args, **kwargs):
        self.logger.debug(f"-> Entering {func.__name__} with args: {args}")
        output = func(self, *args, **kwargs)
        self.logger.debug(f"<- Exiting {func.__name__} with output: {output}")
        return output

    return wrapper
>>>>>>> a0a444cb


class IncompleteCommand(Exception):
    pass


class Satellite(CommandReceiver, CHIRPBroadcaster, SatelliteStateHandler):
    """Base class for a Constellation Satellite."""

    def __init__(
        self, name: str, group: str, cmd_port: int, hb_port: int, log_port: int
    ):
        """Set up class attributes."""
        super().__init__(
            name=name,
            group=group,
            cmd_port=cmd_port,
            hb_port=hb_port,
            log_port=log_port,
        )

        # set up python logging
        self.log, self.stats = getLoggerAndStats(self.name, self.context, log_port)

        # set up background communication threads
        # NOTE should be a late part of the initialization, as it starts communication
        super()._add_com_thread()
        super()._start_com_threads()

        # register and start heartbeater
        self.heartbeater = Heartbeater(
            self.get_state, f"tcp://*:{hb_port}", context=self.context
        )
        self.heartbeater.start()

        # register heartbeat checker
        self.hb_checker = HeartbeatChecker()

        # register broadcast manager
        self.register_offer(CHIRPServiceIdentifier.CONTROL, cmd_port)
        self.register_offer(CHIRPServiceIdentifier.HEARTBEAT, hb_port)
        self.register_offer(CHIRPServiceIdentifier.MONITORING, log_port)
        self.broadcast_offers()

        # Add exception handling via threading.excepthook to allow the state
        # machine to reflect exceptions in the communication services threads.
        #
        # NOTE: This approach using a global state hook does not play well e.g.
        # with the default pytest configuration, however (see
        # https://github.com/pytest-dev/pytest/discussions/9193). Without
        # disabling the threadexception plugin, tests of the exception handling
        # will fail with pytest.
        threading.excepthook = self._thread_exception
        # greet
        self.log.info(
            f"Satellite {self.name}, version {self.version()[0]} ready to launch!"
        )

    @debug_log
    @cscp_requestable
    def register(self, request: CSCPMessage):
        """Register a heartbeat via CSCP request."""
        name, ip, port = request.payload.split()
        callback = self.hb_checker.register
        # add to the task queue
        self.task_queue.put((callback, [name, f"tcp://{ip}:{port}", self.context]))
        return "registering", name, None

    def run_satellite(self):
        """Main event loop with task handler-routine"""
        while True:
            # TODO: add check for heartbeatchecker: if any entries in hb.get_failed, trigger action

            try:
                # blocking call but with timeout to prevent deadlocks
                task = self.task_queue.get(block=True, timeout=0.5)
                callback = task[0]
                args = task[1]
                try:
                    callback(*args)
                except Exception as e:
                    # TODO consider whether to go into error state if anything goes wrong here
                    self.log.error("Caught exception handling task: %s", repr(e))
            except Empty:
                # nothing to process
                pass

            time.sleep(1)
        # TODO add a 'finally:' which closes zmq context via .term() and cleans up other things
        # on exit: stop heartbeater
        self.heartbeater.stop()
        # TODO : shutdown broadcast manager and depart

    # --------------------------- #
    # ----- satellite commands ----- #
    # --------------------------- #

    @handle_error
    @debug_log
    def on_initialize(self, payload: any):
        """Callback method for the 'initialize' transition of the FSM.

        Set and check config, maybe initialize device.
        """
        # TODO on_initialize should (re-)load config values
        #
        # Verify that there are no running threads left. If there are and the
        # timeout is exceeded joining them, the raised exception will take us
        # into ERROR state.

    @handle_error
    def on_launch(self, payload: any):
        """Prepare Satellite for data acquistions."""
        self.hb_checker.start()

    @handle_error
    def on_land(self, payload: any):
        """Land transition of the FSM: Return Satellite to Initialized state."""
        self.hb_checker.stop()

    @handle_error
    def on_start(self, payload: any):
        """Method for the 'start' transition of the FSM."""
        self.do_run(payload)
        return "Acquisition finished."

    @handle_error
    def on_stop(self, payload: any):
        """Method for the 'stop' transition of the FSM."""
        # indicate to the thread to stop
        if self._state_thread_evt:
            self._state_thread_evt.set()
        # wait for result, will raise TimeoutError if not successful
        self._state_thread_fut.result(timeout=10)

    def do_run(self, payload: any):
        """The acquisition event loop.

        This method will be started by the Satellite and run in a thread. It
        therefore needs to monitor the self.stop_running Event and close itself
        down if the Event is set.

        NOTE: This method is not inherently thread-safe as it runs in the
        context of the Satellite and can modify data accessible to the main
        thread. However, the state machine can effectively act as a lock and
        prevent competing access to the same objects while in RUNNING state as
        long as care is taken in the implementation.

        The state machine itself uses the RTC model by default (see
        https://python-statemachine.readthedocs.io/en/latest/processing_model.html?highlight=thread)
        which should make the transitions themselves safe.

        """
        # the stop_running Event will be set from outside the thread when it is
        # time to close down.
        while not self._state_thread_evt.is_set():
            time.sleep(0.2)

    def on_failure(self):
        """Failure transition of the FSM.

        This method should implement Satellite-specific actions in case of
        failure.

        """
        try:
            # Stop heartbeat checking
            self.hb_checker.stop()
            # stop state thread
            if self._state_thread_evt:
                self._state_thread_evt.set()
        # NOTE: we cannot have a non-handled exception disallow the state
        # transition to failure state!
        except Exception as e:
            self.log.exception(e)

    @handle_error
    def on_interrupt(self):
        """Interrupt data acquisition and move to Safe state.

        Defaults to calling on_failure().
        """
        self.on_failure()

    @handle_error
    def on_recover(self):
        """Transition to Initialized state.

        Defaults to on_initialize().
        """
        self.on_initialize()

    def _thread_exception(self, args):
        """Handle exceptions in threads.

        Change state to FAULT.

        Intended to be installed as threading.excepthook.

        """
        tb = "".join(traceback.format_tb(args.exc_traceback))
        self.log.fatal(
            f"caught {args.exc_type} with value \
            {args.exc_value} in thread {args.thread} and traceback {tb}."
        )
        # indicate to remaining thread to stop
        if self._stop_running:
            self._stop_running.set()
        # change internal state
        self.fsm.failure(
            f"Thread {args.thread} failed. Caught exception {args.exc_type} \
            with value {args.exc_value}."
        )

    # -------------------------- #
    # ----- device methods ----- #
    # -------------------------- #

    @cscp_requestable
    def get_state(self, _request: CSCPMessage = None) -> str:
        return self.fsm.current_state.id, None, None

    @cscp_requestable
    def get_status(self, _request: CSCPMessage = None) -> str:
        return self.fsm.status, None, None

    @cscp_requestable
    def version(self, _request: CSCPMessage = None):
        """Get Constellation version."""
<<<<<<< HEAD
        return version, None, None
=======
        return __version__
>>>>>>> a0a444cb


# -------------------------------------------------------------------------


def main(args=None):
    """Start the base Satellite server."""
    import argparse

    parser = argparse.ArgumentParser(description=main.__doc__)
    parser.add_argument("--log-level", default="info")
    parser.add_argument("--cmd-port", type=int, default=23999)
    parser.add_argument("--log-port", type=int, default=5556)  # Should be 55556?
    parser.add_argument("--hb-port", type=int, default=61234)
    parser.add_argument("--name", type=str, default="satellite_demo")
    parser.add_argument("--group", type=str, default="constellation")
    args = parser.parse_args(args)

    # set up logging
    logger = logging.getLogger()  # get root logger
    formatter = logging.Formatter(
        "%(asctime)s | %(name)s |  %(levelname)s: %(message)s"
    )
    # global level should be the lowest level that we want to see on any
    # handler, even streamed via ZMQ
    logger.setLevel(0)

    stream_handler = logging.StreamHandler()
    stream_handler.setLevel(args.log_level.upper())
    stream_handler.setFormatter(formatter)
    logger.addHandler(stream_handler)

    logger.info("Starting up satellite!")
    # start server with remaining args
    s = Satellite(args.name, args.group, args.cmd_port, args.hb_port, args.log_port)
    s.run_satellite()


if __name__ == "__main__":
    main()<|MERGE_RESOLUTION|>--- conflicted
+++ resolved
@@ -12,16 +12,8 @@
 import threading
 import traceback
 
-<<<<<<< HEAD
 from .fsm import SatelliteStateHandler
-=======
-import zmq
-import msgpack
-from statemachine.exceptions import TransitionNotAllowed
-
 from . import __version__
-from .fsm import SatelliteFSM
->>>>>>> a0a444cb
 from .heartbeater import Heartbeater
 from .heartbeatchecker import HeartbeatChecker
 
@@ -30,46 +22,7 @@
 from .broadcastmanager import CHIRPBroadcaster
 from .commandmanager import CommandReceiver, cscp_requestable
 from .log_and_stats import getLoggerAndStats
-<<<<<<< HEAD
 from .error import debug_log, handle_error
-from ._version import version
-=======
-from .protocol import SatelliteResponse, CHIRPServiceIdentifier
-
-
-def handle_error(func):
-    """Catch and handle exceptions in function calls."""
-
-    @wraps(func)
-    def wrapper(self, *args, **kwargs):
-        try:
-            return func(self, *args, **kwargs)
-        except TransitionNotAllowed as exc:
-            err_msg = f"Unable to execute {func.__name__} to {exc.event}: "
-            err_msg += f"Not possible in {exc.state.name} state."
-            raise RuntimeError(err_msg) from exc
-        except Exception as exc:
-            err_msg = f"Unable to execute {func.__name__}: {exc}"
-            # set the FSM into failure
-            self.fsm.failure(err_msg)
-            self.logger.error(err_msg + traceback.format_exc())
-            raise RuntimeError(err_msg) from exc
-
-    return wrapper
-
-
-def debug_log(func):
-    """Add debug messages to function call."""
-
-    @wraps(func)
-    def wrapper(self, *args, **kwargs):
-        self.logger.debug(f"-> Entering {func.__name__} with args: {args}")
-        output = func(self, *args, **kwargs)
-        self.logger.debug(f"<- Exiting {func.__name__} with output: {output}")
-        return output
-
-    return wrapper
->>>>>>> a0a444cb
 
 
 class IncompleteCommand(Exception):
@@ -124,9 +77,7 @@
         # will fail with pytest.
         threading.excepthook = self._thread_exception
         # greet
-        self.log.info(
-            f"Satellite {self.name}, version {self.version()[0]} ready to launch!"
-        )
+        self.log.info(f"Satellite {self.name}, version {__version__} ready to launch!")
 
     @debug_log
     @cscp_requestable
@@ -299,11 +250,7 @@
     @cscp_requestable
     def version(self, _request: CSCPMessage = None):
         """Get Constellation version."""
-<<<<<<< HEAD
-        return version, None, None
-=======
-        return __version__
->>>>>>> a0a444cb
+        return __version__, None, None
 
 
 # -------------------------------------------------------------------------
