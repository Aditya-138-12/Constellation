--- conflicted
+++ resolved
@@ -378,17 +378,6 @@
     def get_status(self, _request: CSCPMessage = None) -> str:
         return self.fsm.status, None, None
 
-<<<<<<< HEAD
-    @cscp_requestable
-    def get_class(self, request: CSCPMessage = None) -> str:
-        return (
-            str(self.__class__.__name__),
-            None,
-            None,
-        )  # TODO: Generalize, NotImplemented
-
-=======
->>>>>>> 96ce66e3
 
 # -------------------------------------------------------------------------
 
