--- conflicted
+++ resolved
@@ -116,13 +116,7 @@
 
         """
         try:
-<<<<<<< HEAD
-            cmdmsg = (
-                self.socket.recv_multipart()
-            )  # NOTE: seems to not work with flags=zmq.NOBLOCK
-=======
             cmdmsg = self.socket.recv_multipart(flags)
->>>>>>> abd85861
         except zmq.ZMQError:
             return None
         msg = CSCPMessage()
