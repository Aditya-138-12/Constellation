#!/usr/bin/env python3

"""
SPDX-FileCopyrightText: 2024 DESY and the Constellation authors
SPDX-License-Identifier: CC-BY-4.0
"""

import logging
import readline
import threading
import time
from queue import Empty
from typing import Dict

import zmq

from .broadcastmanager import CHIRPBroadcaster, DiscoveredService
from .chirp import CHIRPServiceIdentifier
from .confighandler import get_config
from .cscp import CommandTransmitter
from .fsm import SatelliteFSM


class BaseCLIController(CHIRPBroadcaster):
    """Simple controller class to send commands to a list of satellites."""

<<<<<<< HEAD
    def __init__(self, name: str, group: str, hosts=None):
=======
    def __init__(self, *args, hosts=None, **kwargs):
>>>>>>> 1d65ea02
        """Initialize values.

        Arguments:
        - name ::  name of controller
        - group ::  group of controller
        - hosts ::  name, address and port of satellites to control
        """
<<<<<<< HEAD
        super().__init__(name=name, group=group)

        self.transmitters: Dict[str, CommandTransmitter] = {}
        self.context = zmq.Context()

        super()._add_com_thread()
        super()._start_com_threads()
        self._logger = logging.getLogger(__name__)

        if hosts:
            for host in hosts:
                self._add_satellite(host_name=host, host_addr=host)

        self.register_request(
            CHIRPServiceIdentifier.CONTROL, self.add_satellite_callback
        )
        self.request(CHIRPServiceIdentifier.CONTROL)
        self.target_host = None

    def add_satellite_callback(
        self, _broadcaster: CHIRPBroadcaster, service: DiscoveredService
    ):
        """Callback method of add_satellite. Add satellite to command on service socket and address."""
        socket = self.context.socket(zmq.REQ)
        socket.connect("tcp://" + service.address + ":" + str(service.port))
        self.transmitters[str(service.host_uuid)] = CommandTransmitter(
            str(service.host_uuid), socket
        )
        self._logger.info(
            "connecting to %s, address %s on port %s...",
            service.host_uuid,
            service.address,
            service.port,
        )

    def _add_satellite(self, host_name, host_addr, port: int | None = None):
=======
        super().__init__(*args, **kwargs)

        self.transmitters: Dict[str, CommandTransmitter] = {}
        self.context = zmq.Context()

        super()._add_com_thread()
        super()._start_com_threads()
        self._logger = logging.getLogger(__name__)

        if hosts:
            for host in hosts:
                self._add_satellite(host_name=host, host_addr=host)

        self.register_request(
            CHIRPServiceIdentifier.CONTROL, self._add_satellite_callback
        )
        self.request(CHIRPServiceIdentifier.CONTROL)
        self.target_host = None

    def _add_satellite_callback(
        self, _broadcaster: CHIRPBroadcaster, service: DiscoveredService
    ):
        """Callback method of add_satellite. Add satellite to command on service socket and address."""
        self._add_satellite(str(service.host_uuid), str(service.address), service.port)

    def _add_satellite(self, host_name: str, host_addr: str, port: int | None = None):
>>>>>>> 1d65ea02
        """Add satellite socket to controller on port."""
        if "tcp://" not in host_addr[:6]:
            host_addr = "tcp://" + host_addr
        if port:
<<<<<<< HEAD
            host_addr = host_addr + ":" + port
=======
            host_addr = host_addr + ":" + str(port)
>>>>>>> 1d65ea02
        socket = self.context.socket(zmq.REQ)
        socket.connect(host_addr)
        self.transmitters[host_name] = CommandTransmitter(host_name, socket)
        self._logger.info(
<<<<<<< HEAD
            "connecting to %s, address %s...",
            host_name,
            host_addr,
=======
            "connecting to %s, address %s on port %s...",
            host_name,
            host_addr,
            port,
>>>>>>> 1d65ea02
        )

    def _command_satellite(
        self, cmd: str, payload: any, meta: dict, host_name: str = None
    ):
        """Send cmd and await response."""
        try:
            ret_msg = self.transmitters[host_name].request_get_response(
                cmd,
                payload,
                meta,
            )
            return ret_msg

        except TimeoutError:
            self._logger.error(
                "Host %s did not receive response. Command timed out.",
                host_name,
            )
        except KeyError:
            self._logger.error("Invalid satellite name.")

    def command(self, msg):
        """Wrapper for _command_satellite function. Handle sending commands to all hosts"""
        if self.target_host:
            host_names = [self.target_host]
        else:
            host_names = self.transmitters.keys()

        for host_name in host_names:
            cmd, payload, meta = self._convert_to_cscp(msg=msg, host_name=host_name)
            self._logger.info("Host %s send command %s...", host_name, cmd)

            ret_msg = self._command_satellite(
                cmd=cmd,
                payload=payload,
                meta=meta,
                host_name=host_name,
            )
            self._logger.info(
                "Host %s received response: %s, %s",
                host_name,
                ret_msg.msg_verb,
                ret_msg.msg,
            )
            if ret_msg.header_meta:
                self._logger.info("    header: %s", ret_msg.header_meta)
            if ret_msg.payload:
                self._logger.info("    payload: %s", ret_msg.payload)

    def _convert_to_cscp(self, msg, host_name):
        """Convert command string into CSCP message, payload and meta."""
        cmd = msg[0]
        payload = msg[:-1]
        meta = None

        if cmd == "initialize" or cmd == "reconfigure":
            config_path = msg[1]
            class_msg = self._command_satellite("get_class", None, None, host_name)

            payload = {}

            for category in ["constellation", "satellites"]:
                try:
                    payload.update(
                        get_config(
                            config_path=config_path,
                            category=category,
                            host_class=class_msg.msg,
<<<<<<< HEAD
                            host_device="powersupply1",  # TODO: generalize
=======
                            host_device="example_device1",  # TODO: generalize
>>>>>>> 1d65ea02
                        )
                    )
                except KeyError as e:
                    self.log.warning("Configuration file does not contain key %s", e)
        # TODO: add more commands?
        return cmd, payload, meta

    def process_cli_command(self, user_input):
        """Process CLI input commands. If not part of CLI keywords, assume it is a command for satellite."""
        if user_input.startswith("target"):
            target = user_input.split(" ")[1]
            if target in self.transmitters.keys():
                self.target_host = target
                self._logger.info(f"target for next command: host {self.target_host}")
            else:
                self._logger.error(f"No host {target}")

        elif user_input.startswith("untarget"):
            self.target_host = None

        elif user_input.startswith("add"):
            satellite_info = user_input.split(" ")
            host_name = str(satellite_info[1])
            host_addr = str(satellite_info[2])
            port = str(satellite_info[3])
            self._add_satellite(host_name=host_name, host_addr=host_addr, port=port)

        elif user_input.startswith("remove"):
            target = user_input.split(" ")[1]
            if target in self.transmitters.keys():
                self.transmitters.pop(target)
            else:
                self._logger.error(f"No host {target}")
        else:
            msg = user_input.split(" ")
            self.command(msg=msg)

    def _run_task_handler(self):
        """Event loop for task handler-routine"""
        while not self._task_handler_event.is_set():
            try:
                # blocking call but with timeout to prevent deadlocks
                task = self.task_queue.get(block=True, timeout=0.5)
                callback = task[0]
                args = task[1]
                try:
                    callback(*args)
                except Exception as e:
                    self.log.error("Caught exception handling task: %s", repr(e))
            except Empty:
                # nothing to process
                pass

    def run(self):
        """Run controller."""
        self.command("get_state")
        self.command("transition initialize")
        self.command("transition prepare")
        self.command("transition start_run")
        self.command("get_state")

    def run_from_cli(self):
        """Run commands from CLI and pass them to task handler-routine."""
        print(
            'Possible commands: "exit", "get_state", "<transition>", "target <uuid>", \
            "failure", "register <ip> <port>", "add <ip> <port>", "remove <uuid>"'
        )
        print(
            'Possible transitions: "initialize", "load", "unload", "launch", "land", \
            "start", "stop", "recover", "reset"'
        )
        self._task_handler_event = threading.Event()
        task_handler_thread = threading.Thread(
            target=self._run_task_handler, daemon=True
        )
        task_handler_thread.start()
        time.sleep(0.5)
        while True:
            user_input = input("Send command: ")
            if user_input == "exit":
                self._stop_com_threads()
                self._task_handler_event.set()
                task_handler_thread.join()
                break
            else:
                self.task_queue.put([self.process_cli_command, [user_input]])
            time.sleep(0.5)


class SatelliteManager(BaseCLIController):
    """Satellite Manager class implementing CHIRP protocol"""

    def __init__(self, *args, **kwargs):
        super().__init__(*args, **kwargs)


class CliCompleter(object):  # Custom completer
    def __init__(self, commands, transitions):
        self.commands = sorted(commands)
        self.transitions = sorted(transitions)

    # Returns the first word if there is a space, otherwise nothing
    def get_cur_before(self):
        idx = readline.get_begidx()
        full = readline.get_line_buffer()
        prefix = full[:idx]
        n = prefix.split()
        if len(n) > 0:
            return n[0]
        else:
            return ""

    def complete(self, text, state):
        cmd = self.get_cur_before()
        if cmd == "transition":
            return self.complete_transition(text, state)
        elif cmd != "":
            return None
        if text == "":  # Display all possibilities
            self.matches = self.commands[:]
        else:
            self.matches = [s for s in self.commands if s and s.startswith(text)]

        if state > len(self.matches):
            return None
        else:
            return self.matches[state]

    def complete_transition(self, text, state):
        matches = [s for s in self.transitions if s and s.startswith(text)]
        if state > len(matches):
            return None
        else:
            return matches[state]


def main():
    """Start a controller."""
    import argparse

    parser = argparse.ArgumentParser()
    parser.add_argument("--log-level", default="info")
    parser.add_argument("--satellite", "--sat", action="append")
    parser.add_argument("--name", type=str, default="controller_demo")
    parser.add_argument("--group", type=str, default="constellation")

    args = parser.parse_args()

    logging.basicConfig(
        format="%(asctime)s %(levelname)s %(name)s: %(message)s",
        level=args.log_level.upper(),
    )
    # if not args.satellite:
    #    print("No satellites specified! Use '--satellite' to add one.")
    #    return
    # Set up simple tab completion
    commands = [
        "exit",
        "get_state",
        "transition ",
        "failure",
        "register ",
        "add ",
        "remove ",
    ]
    transitions = [t.name for t in SatelliteFSM.events]

    cliCompleter = CliCompleter(list(set(commands)), list(set(transitions)))
    readline.set_completer_delims(" \t\n;")
    readline.set_completer(cliCompleter.complete)
    readline.parse_and_bind("tab: complete")

    # start server with args
    ctrl = BaseCLIController(name=args.name, group=args.group, hosts=args.satellite)
    ctrl.run_from_cli()
    # ctrl.run()


if __name__ == "__main__":
    main()<|MERGE_RESOLUTION|>--- conflicted
+++ resolved
@@ -24,11 +24,7 @@
 class BaseCLIController(CHIRPBroadcaster):
     """Simple controller class to send commands to a list of satellites."""
 
-<<<<<<< HEAD
-    def __init__(self, name: str, group: str, hosts=None):
-=======
     def __init__(self, *args, hosts=None, **kwargs):
->>>>>>> 1d65ea02
         """Initialize values.
 
         Arguments:
@@ -36,44 +32,6 @@
         - group ::  group of controller
         - hosts ::  name, address and port of satellites to control
         """
-<<<<<<< HEAD
-        super().__init__(name=name, group=group)
-
-        self.transmitters: Dict[str, CommandTransmitter] = {}
-        self.context = zmq.Context()
-
-        super()._add_com_thread()
-        super()._start_com_threads()
-        self._logger = logging.getLogger(__name__)
-
-        if hosts:
-            for host in hosts:
-                self._add_satellite(host_name=host, host_addr=host)
-
-        self.register_request(
-            CHIRPServiceIdentifier.CONTROL, self.add_satellite_callback
-        )
-        self.request(CHIRPServiceIdentifier.CONTROL)
-        self.target_host = None
-
-    def add_satellite_callback(
-        self, _broadcaster: CHIRPBroadcaster, service: DiscoveredService
-    ):
-        """Callback method of add_satellite. Add satellite to command on service socket and address."""
-        socket = self.context.socket(zmq.REQ)
-        socket.connect("tcp://" + service.address + ":" + str(service.port))
-        self.transmitters[str(service.host_uuid)] = CommandTransmitter(
-            str(service.host_uuid), socket
-        )
-        self._logger.info(
-            "connecting to %s, address %s on port %s...",
-            service.host_uuid,
-            service.address,
-            service.port,
-        )
-
-    def _add_satellite(self, host_name, host_addr, port: int | None = None):
-=======
         super().__init__(*args, **kwargs)
 
         self.transmitters: Dict[str, CommandTransmitter] = {}
@@ -100,30 +58,19 @@
         self._add_satellite(str(service.host_uuid), str(service.address), service.port)
 
     def _add_satellite(self, host_name: str, host_addr: str, port: int | None = None):
->>>>>>> 1d65ea02
         """Add satellite socket to controller on port."""
         if "tcp://" not in host_addr[:6]:
             host_addr = "tcp://" + host_addr
         if port:
-<<<<<<< HEAD
-            host_addr = host_addr + ":" + port
-=======
             host_addr = host_addr + ":" + str(port)
->>>>>>> 1d65ea02
         socket = self.context.socket(zmq.REQ)
         socket.connect(host_addr)
         self.transmitters[host_name] = CommandTransmitter(host_name, socket)
         self._logger.info(
-<<<<<<< HEAD
-            "connecting to %s, address %s...",
-            host_name,
-            host_addr,
-=======
             "connecting to %s, address %s on port %s...",
             host_name,
             host_addr,
             port,
->>>>>>> 1d65ea02
         )
 
     def _command_satellite(
@@ -193,11 +140,7 @@
                             config_path=config_path,
                             category=category,
                             host_class=class_msg.msg,
-<<<<<<< HEAD
-                            host_device="powersupply1",  # TODO: generalize
-=======
                             host_device="example_device1",  # TODO: generalize
->>>>>>> 1d65ea02
                         )
                     )
                 except KeyError as e:
